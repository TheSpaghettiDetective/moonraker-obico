from typing import Optional, Dict, List, Tuple
from numbers import Number
import dataclasses
import re
import queue
import threading
import requests  # type: ignore
import logging
import time
import backoff
import json
import bson
import websocket
from random import randrange
from collections import OrderedDict
import subprocess
import os

from .utils import DEBUG, run_in_thread
from .ws import WebSocketClient, WebSocketConnectionException
from .version import VERSION

REQUEST_STATE_INTERVAL_SECONDS = 30
if DEBUG:
    REQUEST_STATE_INTERVAL_SECONDS = 10

_logger = logging.getLogger('obico.moonraker_conn')
_ignore_pattern=re.compile(r'"method": "notify_proc_stat_update"')

class MoonrakerConn:
    """
    The correct way to make sure MoonrakerConn is properly initialized is:
    moonraker_conn = MoonrakerConn(self.sentry, self.push_event,)
    moonraker_conn.block_until_klippy_ready(self.model.config)
    """

    flow_step_timeout_msecs = 2000
    ready_timeout_msecs = 60000

    def __init__(self, config, sentry, on_event):
        self.id: str = 'moonrakerconn'
        self.klippy_ready = threading.Event()  # Based on https://moonraker.readthedocs.io/en/latest/web_api/#websocket-setup

        self.app_config = config
        self.sentry = sentry
        self._on_event = on_event
        self.shutdown: bool = False
        self.conn = None
        self.ws_message_queue_to_moonraker = queue.Queue(maxsize=16)
        self.moonraker_state_requested_ts = 0
        self.request_callbacks = OrderedDict()
        self.request_callbacks_lock = threading.RLock()   # Because OrderedDict is not thread-safe
        self.available_printer_objects = []
        self.remote_event_handlers = {}

    def block_until_klippy_ready(self):
        run_in_thread(self._start)
        self.klippy_ready.wait()

        self._identify_as_obico()
        self._register_klipper_remote_methods()
        self.available_printer_objects = self.api_get('printer.objects.list', raise_for_status=False).get('objects', [])
        self._request_subscribe(self.available_printer_objects)
        self.app_config.update_moonraker_objects(self)

    def add_remote_event_handler(self, event_name, handler):
        self.remote_event_handlers[event_name] = handler


    # Internal methods

    def _start(self) -> None:

        thread = threading.Thread(target=self.message_to_moonraker_loop)
        thread.daemon = True
        thread.start()

        while self.shutdown is False:
            try:
                if self.klippy_ready.wait() and self.moonraker_state_requested_ts < time.time() - REQUEST_STATE_INTERVAL_SECONDS:
                    self.request_status_update()

            except Exception as e:
                self.sentry.captureException()

            time.sleep(1)


    def _identify_as_obico(self):
        params = dict(client_name='Obico', version=VERSION, type='agent', url='https://obico.io')
        if self.app_config.moonraker.api_key:
            params['api_key'] = self.app_config.moonraker.api_key
        self.jsonrpc_request('server.connection.identify', params=params)

    def _register_klipper_remote_methods(self):
        self.jsonrpc_request('connection.register_remote_method',
            params=dict(method_name='obico_remote_event'))


    ## REST API part

    def api_get(self, mr_method, timeout=5, raise_for_status=True, **params):
        url = f'{self.app_config.moonraker.http_address()}/{mr_method.replace(".", "/")}'
        _logger.debug(f'GET {url}')

        headers = {'X-Api-Key': self.app_config.moonraker.api_key} if self.app_config.moonraker.api_key else {}
        resp = requests.get(
                url,
                headers=headers,
                params=params,
                timeout=timeout,
        )

        if raise_for_status:
            resp.raise_for_status()

        return resp.json().get('result')

    def api_post(self, mr_method, timeout=None, multipart_filename=None, multipart_fileobj=None, **post_params):
        url = f'{self.app_config.moonraker.http_address()}/{mr_method.replace(".", "/")}'
        _logger.debug(f'POST {url}')

        headers = {'X-Api-Key': self.app_config.moonraker.api_key} if self.app_config.moonraker.api_key else {}
        files={'file': (multipart_filename, multipart_fileobj, 'application/octet-stream')} if multipart_filename and multipart_fileobj else None
        resp = requests.post(
            url,
            headers=headers,
            data=post_params,
            files=files,
            timeout=timeout,
        )
        resp.raise_for_status()
        return resp.json()

    @backoff.on_exception(backoff.expo, Exception, max_value=60)
    def ensure_api_key(self):
        if not self.app_config.moonraker.api_key:
            _logger.warning('api key is unset, trying to fetch one')
            self.app_config.moonraker.api_key = self.api_get('access/api_key', raise_for_status=True)

    @backoff.on_exception(backoff.expo, Exception, max_value=60)
    def get_server_info(self):
        return self.api_get('server/info')

    @backoff.on_exception(backoff.expo, Exception, max_value=60)
    @backoff.on_predicate(backoff.expo, max_value=60)
    def wait_for_klippy_ready(self):
        return self.get_server_info().get("klippy_state") == 'ready'

    @backoff.on_exception(backoff.expo, Exception, max_value=60)
    def find_all_heaters(self):
        data = self.api_get('printer/objects/query', raise_for_status=True, heaters='') # heaters='' -> 'query?heaters=' by the behavior in requests
        if 'heaters' in data.get('status', {}):
            return data['status']['heaters']
        else:
            return []

    def find_all_thermal_presets(self):
        presets = []
        data = self.api_get('server/database/item', raise_for_status=False, namespace='mainsail', key='presets') or {}
        for preset in data.get('value', {}).get('presets', {}).values():
            try:
                preset_name = preset['name']
                extruder_target = float(preset['values']['extruder']['value'])
                bed_target = float(preset['values']['heater_bed']['value'])
                presets.append(dict(name=preset_name, heater_bed=bed_target, extruder=extruder_target))
            except Exception as e:
                self.sentry.captureException()

        return presets

    def find_all_installed_plugins(self):
        data = self.api_get('machine/update/status', raise_for_status=False, refresh='false')
        if not data:
            return []
        return list(set(data.get("version_info", {}).keys()) - set(['system', 'moonraker', 'klipper']))

    @backoff.on_exception(backoff.expo, Exception, max_value=60)
    def find_most_recent_job(self):
        data = self.api_get('server/history/list', raise_for_status=True, order='desc', limit=1)
        return (data.get('jobs', [None]) or [None])[0]

<<<<<<< HEAD
    def update_webcam_config_from_moonraker(self):
        def webcam_config_in_moonraker():
            # TODO: Rotation is not handled correctly

            # Check for the webcam API in the newer Moonraker versions
            result = self.api_get('server.webcams.list', raise_for_status=False)
            if result and len(result.get('webcams', [])) > 0:  # Apparently some Moonraker versions support this endpoint but mistakenly returns an empty list even when webcams are present
                _logger.debug(f'Found config in Moonraker webcams API: {result}')
                webcam_configs = [ dict(
                            target_fps = cfg.get('target_fps', 25),
                            snapshot_url = cfg.get('snapshot_url', None),
                            stream_url = cfg.get('stream_url', None),
                            flip_h = cfg.get('flip_horizontal', False),
                            flip_v = cfg.get('flip_vertical', False),
                            rotation = cfg.get('rotation', 0),
                         ) for cfg in result.get('webcams', []) if 'mjpeg' in cfg.get('service', '').lower() and cfg.get('enabled', True)]

                if len(webcam_configs) > 0:
                    return  webcam_configs

                # In case of WebRTC webcam
                webcam_configs = [ dict(
                            target_fps = cfg.get('target_fps', 25),
                            snapshot_url = cfg.get('snapshot_url', None),
                            stream_url = cfg.get('snapshot_url', '').replace('action=snapshot', 'action=stream'), # TODO: Webrtc stream_url is not compatible with MJPEG stream url. Let's guess it. it is a little hacky.
                            flip_h = cfg.get('flip_horizontal', False),
                            flip_v = cfg.get('flip_vertical', False),
                            rotation = cfg.get('rotation', 0),
                         ) for cfg in result.get('webcams', []) if 'webrtc' in cfg.get('service', '').lower() and cfg.get('enabled', True)]
                return  webcam_configs

            # Check for the standard namespace for webcams
            result = self.api_get('server.database.item', raise_for_status=False, namespace='webcams')
            if result:
                _logger.debug(f'Found config in Moonraker webcams namespace: {result}')
                return [ dict(
                            target_fps = cfg.get('targetFps', 25),
                            snapshot_url = cfg.get('urlSnapshot', None),
                            stream_url = cfg.get('urlStream', None),
                            flip_h = cfg.get('flipX', False),
                            flip_v = cfg.get('flipY', False),
                            rotation = cfg.get('rotation', 0), # TODO Verify the key name for rotation
                        ) for cfg in result.get('value', {}).values() if 'mjpeg' in cfg.get('service', '').lower() and cfg.get('enabled', True)]

            # webcam configs not found in the standard location. Try fluidd's flavor
            result = self.api_get('server.database.item', raise_for_status=False, namespace='fluidd', key='cameras')
            if result:
                _logger.debug(f'Found config in Moonraker fluidd/cameras namespace: {result}')
                return [ dict(
                            target_fps = cfg.get('target_fps', 25),  # TODO Verify the key name in fluidd for FPS
                            stream_url = cfg.get('url', None),
                            flip_h = cfg.get('flipX', False),
                            flip_v = cfg.get('flipY', False),
                            rotation = cfg.get('rotation', 0), # TODO Verify the key name for rotation
                        ) for cfg in result.get('value', {}).get('cameras', []) if cfg.get('enabled', False) ]

            #TODO: Send notification to user that webcam configs not found when moonraker's announcement api makes to stable
            return []

        mr_webcam_config = webcam_config_in_moonraker()
        if len(mr_webcam_config) > 0:
            _logger.debug(f'Retrieved webcam config from Moonraker: {mr_webcam_config[0]}')
            self.app_config.webcam.moonraker_webcam_config = mr_webcam_config[0]

            # Add all webcam urls to the blacklist so that they won't be tunnelled
            url_list = [[ cfg.get('snapshot_url', None), cfg.get('stream_url', None) ] for cfg in mr_webcam_config ]
            self.app_config.tunnel.url_blacklist = [ url for url in reduce(concat, url_list) if url ]
        else:
            #TODO: Send notification to user that webcam configs not found when moonraker's announcement api makes to stable
            pass

=======
>>>>>>> e89683cf
    def set_macro_variable(self, macro_name, var_name, var_value):
        script = f'SET_GCODE_VARIABLE MACRO={macro_name} VARIABLE={var_name} VALUE={var_value}'
        _logger.debug(script)
        try:
            resp = self.api_post(
                'printer/gcode/script',
                raise_for_status=True,
                script=script
            )
        except:
            _logger.warning(f'set_macro_variable failed! - SET_GCODE_VARIABLE MACRO={macro_name} VARIABLE={var_name} VALUE={var_value}')

    def macro_is_configured(self, macro_name):
        return any(f'gcode_macro {macro_name.lower()}' in item.lower() for item in self.available_printer_objects)

    ## WebSocket part

    def message_to_moonraker_loop(self):

        def on_mr_ws_open(ws):
            _logger.info('connection is open')

            self.wait_for_klippy_ready()
            self.klippy_ready.set()

        def on_mr_ws_close(ws, **kwargs):
            self.klippy_ready.clear()
            self.push_event(
                Event(sender=self.id, name='mr_disconnected', data={})
            )
            self.request_status_update()  # Trigger a re-connection to Moonraker

        def on_message(ws, raw):
            if ( _ignore_pattern.search(raw) is not None ):
                return

            data = json.loads(raw)
            _logger.debug(f'Received from Moonraker: {data}')

            callback = None

            with self.request_callbacks_lock:
                resp_id = data.get('id', -1)
                if resp_id in self.request_callbacks:
                    callback = self.request_callbacks[resp_id]
                    del self.request_callbacks[resp_id]

            if callback:
                callback(data)
                return

            if  data.get('method', '') == 'obico_remote_event':
                event_name = data.get('params', {}).get('event_name')
                handler = self.remote_event_handlers.get(event_name)
                if handler:
                    handler(data.get('params', {}).get('data'))
                return

            self.push_event(
                Event(sender=self.id, name='message', data=data)
            )

        self.request_status_update()  # "Seed" a request in ws_message_queue_to_moonraker to trigger the initial connection to Moonraker

        while self.shutdown is False:
            try:
                data = self.ws_message_queue_to_moonraker.get()

                if not self.conn or not self.conn.connected():
                    self.ensure_api_key()

                    if not self.conn or not self.conn.connected():
                        header=['X-Api-Key: {}'.format(self.app_config.moonraker.api_key), ]
                        self.conn = WebSocketClient(
                                    url=self.app_config.moonraker.ws_url(),
                                    header=header,
                                    on_ws_msg=on_message,
                                    on_ws_open=on_mr_ws_open,
                                    on_ws_close=on_mr_ws_close,)

                        self.klippy_ready.wait()
                        _logger.info('Klippy ready')

                _logger.debug("Sending to Moonraker: \n{}".format(data))
                self.conn.send(json.dumps(data, default=str))
            except WebSocketConnectionException as e:
                _logger.warning(e)
            except Exception as e:
                _logger.warning(e)
                self.sentry.captureException()

    def push_event(self, event):
        if self.shutdown or not self._on_event:
            return
        self._on_event(event)

    def close(self):
        self.shutdown = True
        if not self.conn:
            self.conn.close()

    def jsonrpc_request(self, method, params=None, callback=None):
        next_id = randrange(100000)
        payload = {
            "jsonrpc": "2.0",
            "method": method,
            "id": next_id
        }

        if params:
            payload['params'] = params

        if callback:
            with self.request_callbacks_lock:
                if len(self.request_callbacks) > 100:
                    self.request_callbacks.popitem(last=False)
                self.request_callbacks[next_id] = callback

        try:
            self.ws_message_queue_to_moonraker.put_nowait(payload)
        except queue.Full:
            _logger.warning("Moonraker message queue is full, msg dropped")


    def _request_subscribe(self, available_printer_objects):
        subscribe_objects = {
            'print_stats': ('state', 'message', 'filename', 'info'),
            'webhooks': ('state', 'state_message'),
            'gcode_move': ('speed_factor', 'extrude_factor'),
            'history': None,
            'gcode_macro _OBICO_LAYER_CHANGE': None,
            'fan': ('speed'),
        }
        subscribed_objects = {
            key: value for key, value in subscribe_objects.items() if key in available_printer_objects
        }

        _logger.debug(f'Subscribing to objects {subscribed_objects}')
        self.jsonrpc_request('printer.objects.subscribe', params=dict(objects=subscribed_objects))

        if not 'gcode_macro _OBICO_LAYER_CHANGE' in subscribed_objects:
            run_in_thread(self._setup_include_cfgs)

    def request_status_update(self, objects=None):
        def status_update_callback(data):
            self.push_event(
                Event(sender=self.id, name='status_update', data=data)
            )

        self.moonraker_state_requested_ts = time.time()

        if objects is None:
            objects = {
                "webhooks": None,
                "print_stats": None,
                "virtual_sdcard": None,
                "display_status": None,
                "heaters": None,
                "toolhead": None,
                "extruder": None,
                "gcode_move": None,
                'gcode_macro _OBICO_LAYER_CHANGE': None,
                "fan": None,
            }

            for heater in (self.app_config.all_mr_heaters()):
                objects[heater] = None

        self.jsonrpc_request('printer.objects.query', params=dict(objects=objects), callback=status_update_callback)

    def request_jog(self, axes_dict: Dict[str, Number], is_relative: bool, feedrate: int) -> Dict:
        # TODO check axes
        command = "G0 {}".format(
            " ".join([
                "{}{}".format(axis.upper(), amt)
                for axis, amt in axes_dict.items()
            ])
        )

        if feedrate:
            command += " F{}".format(feedrate * 60)

        commands = ["G91", command]
        if not is_relative:
            commands.append("G90")

        script = "\n".join(commands)
        return self.jsonrpc_request('printer.gcode.script', params=dict(script=script))

    def request_home(self, axes) -> Dict:
        # TODO check axes
        script = "G28 %s" % " ".join(
            map(lambda x: "%s0" % x.upper(), axes)
        )
        return self.jsonrpc_request('printer.gcode.script', params=dict(script=script))

    def request_set_temperature(self, heater, target_temp) -> Dict:
        script = f'SET_HEATER_TEMPERATURE HEATER={heater} TARGET={target_temp}'
        return self.jsonrpc_request('printer.gcode.script', params=dict(script=script))

    def _setup_include_cfgs(self):
        data = self.api_get('printer.info', raise_for_status=False)
        if not data:
            _logger.warning('Aborted ensuring include_cfgs because moonraker printer/info call failed')
            return

        printer_cfg = data.get('config_file')
        if not printer_cfg:
            _logger.warning('Aborted ensuring include_cfgs because moonraker printer/info call failed')
            return

        ensure_include_cfgs_sh = os.path.join(os.path.dirname(os.path.abspath(__file__)), '..', 'scripts', 'ensure_include_cfgs.sh')
        FNULL = open(os.devnull, 'w')
        cmd = f'{ensure_include_cfgs_sh} {printer_cfg}'
        _logger.debug('Popen: {}'.format(cmd))
        proc = subprocess.Popen(cmd.split(' '), stdout=FNULL, stderr=FNULL)
        proc_exit_code = proc.wait()
        if proc_exit_code != 0:
            _logger.warning(f'{cmd} exited with {proc_exit_code}')

@dataclasses.dataclass
class Event:
    name: str
    data: Dict
    sender: Optional[str] = None<|MERGE_RESOLUTION|>--- conflicted
+++ resolved
@@ -180,80 +180,6 @@
         data = self.api_get('server/history/list', raise_for_status=True, order='desc', limit=1)
         return (data.get('jobs', [None]) or [None])[0]
 
-<<<<<<< HEAD
-    def update_webcam_config_from_moonraker(self):
-        def webcam_config_in_moonraker():
-            # TODO: Rotation is not handled correctly
-
-            # Check for the webcam API in the newer Moonraker versions
-            result = self.api_get('server.webcams.list', raise_for_status=False)
-            if result and len(result.get('webcams', [])) > 0:  # Apparently some Moonraker versions support this endpoint but mistakenly returns an empty list even when webcams are present
-                _logger.debug(f'Found config in Moonraker webcams API: {result}')
-                webcam_configs = [ dict(
-                            target_fps = cfg.get('target_fps', 25),
-                            snapshot_url = cfg.get('snapshot_url', None),
-                            stream_url = cfg.get('stream_url', None),
-                            flip_h = cfg.get('flip_horizontal', False),
-                            flip_v = cfg.get('flip_vertical', False),
-                            rotation = cfg.get('rotation', 0),
-                         ) for cfg in result.get('webcams', []) if 'mjpeg' in cfg.get('service', '').lower() and cfg.get('enabled', True)]
-
-                if len(webcam_configs) > 0:
-                    return  webcam_configs
-
-                # In case of WebRTC webcam
-                webcam_configs = [ dict(
-                            target_fps = cfg.get('target_fps', 25),
-                            snapshot_url = cfg.get('snapshot_url', None),
-                            stream_url = cfg.get('snapshot_url', '').replace('action=snapshot', 'action=stream'), # TODO: Webrtc stream_url is not compatible with MJPEG stream url. Let's guess it. it is a little hacky.
-                            flip_h = cfg.get('flip_horizontal', False),
-                            flip_v = cfg.get('flip_vertical', False),
-                            rotation = cfg.get('rotation', 0),
-                         ) for cfg in result.get('webcams', []) if 'webrtc' in cfg.get('service', '').lower() and cfg.get('enabled', True)]
-                return  webcam_configs
-
-            # Check for the standard namespace for webcams
-            result = self.api_get('server.database.item', raise_for_status=False, namespace='webcams')
-            if result:
-                _logger.debug(f'Found config in Moonraker webcams namespace: {result}')
-                return [ dict(
-                            target_fps = cfg.get('targetFps', 25),
-                            snapshot_url = cfg.get('urlSnapshot', None),
-                            stream_url = cfg.get('urlStream', None),
-                            flip_h = cfg.get('flipX', False),
-                            flip_v = cfg.get('flipY', False),
-                            rotation = cfg.get('rotation', 0), # TODO Verify the key name for rotation
-                        ) for cfg in result.get('value', {}).values() if 'mjpeg' in cfg.get('service', '').lower() and cfg.get('enabled', True)]
-
-            # webcam configs not found in the standard location. Try fluidd's flavor
-            result = self.api_get('server.database.item', raise_for_status=False, namespace='fluidd', key='cameras')
-            if result:
-                _logger.debug(f'Found config in Moonraker fluidd/cameras namespace: {result}')
-                return [ dict(
-                            target_fps = cfg.get('target_fps', 25),  # TODO Verify the key name in fluidd for FPS
-                            stream_url = cfg.get('url', None),
-                            flip_h = cfg.get('flipX', False),
-                            flip_v = cfg.get('flipY', False),
-                            rotation = cfg.get('rotation', 0), # TODO Verify the key name for rotation
-                        ) for cfg in result.get('value', {}).get('cameras', []) if cfg.get('enabled', False) ]
-
-            #TODO: Send notification to user that webcam configs not found when moonraker's announcement api makes to stable
-            return []
-
-        mr_webcam_config = webcam_config_in_moonraker()
-        if len(mr_webcam_config) > 0:
-            _logger.debug(f'Retrieved webcam config from Moonraker: {mr_webcam_config[0]}')
-            self.app_config.webcam.moonraker_webcam_config = mr_webcam_config[0]
-
-            # Add all webcam urls to the blacklist so that they won't be tunnelled
-            url_list = [[ cfg.get('snapshot_url', None), cfg.get('stream_url', None) ] for cfg in mr_webcam_config ]
-            self.app_config.tunnel.url_blacklist = [ url for url in reduce(concat, url_list) if url ]
-        else:
-            #TODO: Send notification to user that webcam configs not found when moonraker's announcement api makes to stable
-            pass
-
-=======
->>>>>>> e89683cf
     def set_macro_variable(self, macro_name, var_name, var_value):
         script = f'SET_GCODE_VARIABLE MACRO={macro_name} VARIABLE={var_name} VALUE={var_value}'
         _logger.debug(script)
