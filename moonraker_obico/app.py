from __future__ import absolute_import
from typing import Optional, Dict, List, Tuple
from numbers import Number
import argparse
import dataclasses
import time
import logging
import threading
import queue
import json
import re
import signal
import backoff
import pathlib

import requests  # type: ignore

from moonraker_obico.nozzlecam import NozzleCam
from .version import VERSION
from .utils import SentryWrapper, run_in_thread
from .webcam_capture import JpegPoster
from .webcam_stream import WebcamStreamer
from .logger import setup_logging
from .printer import PrinterState
from .config import MoonrakerConfig, ServerConfig, Config
from .moonraker_conn import MoonrakerConn, Event
from .server_conn import ServerConn
from .janus import JanusConn
from .tunnel import LocalTunnel
<<<<<<< HEAD
from .passthru_targets import PassthruExecutor, FileDownloader, Printer, MoonrakerApi, FileOperations
=======
>>>>>>> e89683cf
from .printer_discovery import PrinterDiscovery
import subprocess
from .passthru_targets import PassthruExecutor, FileDownloader, Printer, MoonrakerApi, FileOperations


_logger = logging.getLogger('obico.app')
_default_int_handler = None
_default_term_handler = None

ACKREF_EXPIRE_SECS = 300


class App(object):

    @dataclasses.dataclass
    class Model:
        config: Config
        remote_status: Dict
        linked_printer: Dict
        printer_state: PrinterState

        def is_configured(self):
            return True  # FIXME

    def __init__(self):
        self.shutdown = False
        self.model = None
        self.sentry = None
        self.server_conn = None
        self.moonrakerconn = None
<<<<<<< HEAD
        self.webcam_streamer = None
        self.jpeg_poster = None
        self.local_tunnel = None
        self.printer = None
        self.passthru_executor = None
        self.q = queue.Queue(maxsize=1000)
=======
        self.jpeg_poster = None
        self.janus = None
        self.local_tunnel = None
        self.printer = None
        self.passthru_executor = None
        self.q: queue.Queue = queue.Queue(maxsize=1000)
>>>>>>> e89683cf
        self.nozzlecam = None

    def push_event(self, event):
        if self.shutdown:
            _logger.debug(f'is shutdown, dropping event {event}')
            return False

        try:
            self.q.put_nowait(event)
            return True
        except queue.Full:
            _logger.error(f'event queue is full, dropping event {event}')
            return False

    @backoff.on_exception(backoff.expo, Exception, max_value=60)
    def wait_for_auth_token(self, config):
        while True:
            if config.server.auth_token:
                break

            _logger.warning('auth_token not configured. Retry after 2s')
            time.sleep(2)

        _logger.info('Fetching linked printer...')
        return ServerConn(config, None, None, None).get_linked_printer()

    def start(self, args):
        _logger.info(f'starting moonraker-obico (v{VERSION})')

        config = Config(args.config_path)
        config.load_from_config_file()
        self.sentry = SentryWrapper(config=config)
        setup_logging(config.logging, log_path=args.log_path, debug=args.debug)

        self.moonrakerconn = MoonrakerConn(config, self.sentry, self.push_event,)
        # Blocking call. When continued, moonrakeconn is guaranteed to be properly configured. Also config object is updated with moonraker objects
        self.moonrakerconn.block_until_klippy_ready()
        self.moonrakerconn.add_remote_event_handler('relink_obico', self.relink_obico)

        if not config.server.auth_token:
            discovery = PrinterDiscovery(config, self.sentry, moonrakerconn=self.moonrakerconn)
            discovery.start_and_block()
            config.load_from_config_file() # PrinterDiscovery may or may not have succeeded. Reload from the file to make sure auth_token is loaded

        # Blocking call. When continued, server is guaranteed to be properly configured, self.model.linked_printer existed.
        linked_printer = self.wait_for_auth_token(config)
        _logger.info('Linked printer: {}'.format(linked_printer))

        self.model = App.Model(
            config=config,
            remote_status={'viewing': False, 'should_watch': False},
            linked_printer=linked_printer,
<<<<<<< HEAD
            printer_state=PrinterState(config),
=======
            printer_state=PrinterState(config, self),
>>>>>>> e89683cf
        )

        _cfg = self.model.config._config
        _logger.debug(f'moonraker-obico configurations: { {section: dict(_cfg[section]) for section in _cfg.sections()} }')

        self.server_conn = ServerConn(self.model.config, self.model.printer_state, self.process_server_msg, self.sentry)
<<<<<<< HEAD
        self.jpeg_poster = JpegPoster(self.model, self.server_conn, self.sentry)
        self.printer = Printer(self.model, self.moonrakerconn, self.server_conn)
        self.webcam_streamer = WebcamStreamer(self.server_conn, self.moonrakerconn, self.model, self.sentry)
        self.passthru_executor = PassthruExecutor(dict(
                _printer = self.printer,   # The client would pass "_printer" instead of "printer" for historic reasons
                webcam_streamer = self.webcam_streamer,
                jpeg_poster = self.jpeg_poster,
                file_downloader = FileDownloader(self.model, self.moonrakerconn, self.server_conn, self.sentry),
                moonraker_api = MoonrakerApi(self.model, self.moonrakerconn, self.sentry),
                file_operations = FileOperations(self.model, self.moonrakerconn, self.sentry)
=======

        # TODO: To be removed in webcam NG
        self.janus = JanusConn(self.model, self.server_conn, self.sentry)

        self.jpeg_poster = JpegPoster(self.model, self.server_conn, self.sentry)
        self.printer = Printer(self.model, self.moonrakerconn, self.server_conn)
        self.passthru_executor = PassthruExecutor(dict(
                _printer = self.printer,   # The client would pass "_printer" instead of "printer" for historic reasons
                jpeg_poster = self.jpeg_poster,
                # webcam_streamer = WebcamStreamer(self.server_conn, self.moonrakerconn, self.model.config, self.model.linked_printer.get('is_pro'), self.sentry),
                file_downloader = FileDownloader(self.model, self.moonrakerconn, self.server_conn, self.sentry),
                moonraker_api = MoonrakerApi(self.model, self.moonrakerconn, self.sentry),
                file_operations = FileOperations(self.model, self.moonrakerconn, self.sentry),
>>>>>>> e89683cf
            ),
            self.server_conn,
            self.sentry)

        self.local_tunnel = LocalTunnel(
            tunnel_config=self.model.config.tunnel,
            on_http_response=self.server_conn.send_ws_msg_to_server,
            on_ws_message=self.server_conn.send_ws_msg_to_server,
            sentry=self.sentry)

        run_in_thread(self.server_conn.start)
<<<<<<< HEAD
        run_in_thread(self.moonrakerconn.start)
        run_in_thread(self.webcam_streamer.start, self.server_conn.get_webcams(self.model.linked_printer.get('id')))
=======
>>>>>>> e89683cf

        while not (self.server_conn.ss and self.server_conn.ss.connected()):
            _logger.warning('Connections not ready. Trying again in 1s...')
            time.sleep(1)

        ### Anything happens after this point can assume both server and moonraker connections are ready

        self.model.printer_state.thermal_presets = self.moonrakerconn.find_all_thermal_presets()
        self.model.printer_state.installed_plugins = self.moonrakerconn.find_all_installed_plugins()

        if self.moonrakerconn.macro_is_configured('OBICO_LINK_STATUS'):
            self.moonrakerconn.set_macro_variable('OBICO_LINK_STATUS', 'is_linked', True)

        self.nozzlecam = NozzleCam(self.model, self.server_conn, self.moonrakerconn)
        run_in_thread(self.nozzlecam.start)

        run_in_thread(self.jpeg_poster.pic_post_loop)
        even_loop_thread = run_in_thread(self.event_loop)

        try:
            # Save printer_id in the database so that the app can use it to send user to the correct tunnel authorization page
            self.moonrakerconn.api_post('server/database/item', namespace='obico', key='printer_id', value=self.model.linked_printer.get('id'))
            even_loop_thread.join()
        except Exception:
            self.sentry.captureException()

    def stop(self, cause=None):
        if cause:
            _logger.error(f'shutdown ({cause})')
        else:
            _logger.info('shutdown')

        self.shutdown = True
        if self.server_conn:
            self.server_conn.close()
        if self.moonrakerconn:
            self.moonrakerconn.close()

    # TODO: This doesn't work as ffmpeg seems to mess with signals as well
    def interrupted(self, signum, frame):
        print('Cleaning up moonraker-obico service... Press Ctrl-C again to quit immediately')
        self.stop()

        global _default_int_handler, _default_term_handler

        if _default_int_handler:
            signal.signal(signal.SIGINT, _default_int_handler)
            _default_int_handler = None

        if _default_term_handler:
            signal.signal(signal.SIGTERM, _default_term_handler)
            _default_term_handler = None


    def event_loop(self):
        # processes app events
        # alters state of app
        while self.shutdown is False:
            try:
                event = self.q.get()
                self._process_event(event)
            except Exception:
                self.sentry.captureException(msg=f'error processing event {event}')

    def _process_event(self, event):
        if event.name == 'fatal_error':
            self.stop(cause=event.data.get('exc'))

        elif event.name == 'shutdown':
            self.stop()

        elif event.sender == 'moonrakerconn':
            self._on_moonrakerconn_event(event)

    def _on_moonrakerconn_event(self, event):
        if event.name == 'mr_disconnected':
            # clear app's klippy state to indicate the loss of connection to Moonraker
            self._received_klippy_update({"status": {},})

        elif event.name == 'message':
            if 'error' in event.data:
                _logger.warning(f'error response from moonraker, {event}')

            elif event.data.get('method', '') in ('notify_klippy_disconnected', 'notify_klippy_shutdown'):
                # Click "Restart Klipper" or "Firmware restart" (same result) -> notify_klippy_disconnected
                # Unplug printer USB cable -> notify_klippy_shutdown
                # clear app's klippy state to indicate the loss of connection to the printer
                self._received_klippy_update({"status": {},})

            elif event.data.get('result') == 'ok':
                # printer action response
                self.moonrakerconn.request_status_update()

            elif event.data.get('method', '') == 'notify_status_update':
                # something important has changed,
                # fetching full status
                self.moonrakerconn.request_status_update()

            elif event.data.get('method', '') == 'notify_history_changed':
                self.moonrakerconn.request_status_update()

            elif event.data.get('method', '') == 'notify_gcode_response':
                msg = (event.data.get('params') or [''])[0]
                if msg.startswith('!!'):  # It seems to an undocumented feature that some gcode errors that are critical for the users to know are received as notify_gcode_response with "!!"
                    self.server_conn.post_printer_event_to_server('Moonraker Error', msg, attach_snapshot=True)
                    self.server_conn.send_ws_msg_to_server({'passthru': {'terminal_feed': {'msg': msg,'_ts': time.time()}}})
                else:
                    readable_msg = msg.replace('// ', '')
                    self.server_conn.send_ws_msg_to_server({'passthru': {'terminal_feed': {'msg': readable_msg,'_ts': time.time()}}})

        elif event.name == 'status_update':
            # full state update from moonraker
            self._received_klippy_update(event.data['result'])

    def set_current_print(self, printer_state):

        def find_current_print_ts():
            cur_job = self.moonrakerconn.find_most_recent_job()
            if cur_job:
                return int(cur_job.get('start_time', '0'))
            else:
                _logger.error(f'Active job indicate in print_stats: {printer_state.status}, but not in job history: {cur_job}')
                return None

        printer_state.set_current_print_ts(find_current_print_ts())

        filename = printer_state.status.get('print_stats', {}).get('filename')
        file_metadata = self.moonrakerconn.api_get('server/files/metadata', raise_for_status=True, filename=filename)
        printer_state.current_file_metadata = file_metadata

        # So that Obico server can associate the current print with a gcodefile record in the DB
        printer_state.set_obico_g_code_file_id(self.find_obico_g_code_file_id(printer_state.status, file_metadata))

    def unset_current_print(self, printer_state):
        printer_state.set_current_print_ts(-1)
        printer_state.current_file_metadata = None

    def find_obico_g_code_file_id(self, cur_status, file_metadata):
        filename = cur_status.get('print_stats', {}).get('filename')
        basename = pathlib.Path(filename).name if filename else None  # filename in the response is actually the relative path
        g_code_data = dict(
            filename=basename,
            safe_filename=basename,
            num_bytes=file_metadata['size'],
            agent_signature='ts:{}'.format(file_metadata['modified']),
            url=filename
            )
        resp = self.server_conn.send_http_request('POST', '/api/v1/octo/g_code_files/', timeout=60, data=g_code_data, raise_exception=True)
        return resp.json()['id']


    def post_print_event(self, print_event):
        ts = self.model.printer_state.current_print_ts
        if ts == -1:
            raise Exception('current_print_ts is -1 on a print_event, which is not supposed to happen.')

        _logger.info(f'print event: {print_event} ({ts})')

        self.server_conn.post_status_update_to_server(print_event=print_event)


    def _received_klippy_update(self, data):
        printer_state = self.model.printer_state

        prev_status = printer_state.update_status(data['status'])

        prev_state = PrinterState.get_state_from_status(prev_status)
        cur_state = PrinterState.get_state_from_status(printer_state.status)

        if prev_state != cur_state:
            _logger.info(
                'detected state change: {} -> {}'.format(
                    prev_state, cur_state
                )
            )

        if cur_state == PrinterState.STATE_OFFLINE:
            printer_state.set_current_print_ts(None)  # Offline means actually printing status unknown. It may or may not be printing.
            self.server_conn.post_status_update_to_server()
            return

        if printer_state.current_print_ts is None:
            # This should cover all the edge cases when there is an active job, but current_print_ts is not set,
            # e.g., moonraker-obico is restarted in the middle of a print
            if printer_state.has_active_job():
                self.set_current_print(printer_state)
            else:
                self.unset_current_print(printer_state)

        if cur_state == PrinterState.STATE_PRINTING:
            if prev_state == PrinterState.STATE_PAUSED:
                self.post_print_event(PrinterState.EVENT_RESUMED)
                return
            if prev_state == PrinterState.STATE_OPERATIONAL:
                self.set_current_print(printer_state)
                self.post_print_event(PrinterState.EVENT_STARTED)
                return

        if cur_state == PrinterState.STATE_PAUSED and prev_state == PrinterState.STATE_PRINTING:
            self.post_print_event(PrinterState.EVENT_PAUSED)
            return

        if cur_state == PrinterState.STATE_OPERATIONAL and prev_state in PrinterState.ACTIVE_STATES:
                _state = data['status'].get('print_stats', {}).get('state')
                if _state == 'cancelled':
                    self.post_print_event(PrinterState.EVENT_CANCELLED)
                    # PrintFailed as well to be consistent with OctoPrint
                    time.sleep(0.5)
                    self.post_print_event(PrinterState.EVENT_FAILED)
                elif _state == 'complete':
                    self.post_print_event(PrinterState.EVENT_DONE)
                elif _state == 'error':
                    self.post_print_event(PrinterState.EVENT_FAILED)
                else:
                    # FIXME
                    _logger.error(
                        f'unexpected state "{_state}", please report.')

                self.unset_current_print(printer_state)
                return

        self.server_conn.post_status_update_to_server()

    def process_server_msg(self, msg):
        if 'remote_status' in msg:
            self.model.remote_status.update(msg['remote_status'])
            if self.model.remote_status['viewing']:
                self.jpeg_poster.need_viewing_boost.set()

        if 'commands' in msg:
            _logger.debug(f'Received commands from server: {msg}')

            for command in msg['commands']:
                if command['cmd'] == 'pause':
                    self.printer.pause()
                if command['cmd'] == 'cancel':
                    self.printer.cancel()
                if command['cmd'] == 'resume':
                    self.printer.resume()

        if 'passthru' in msg:
            passthru_thread = threading.Thread(target=self.passthru_executor.run, args=(msg,))
            passthru_thread.is_daemon = True
            passthru_thread.start()

        if msg.get('janus') and self.webcam_streamer and self.webcam_streamer.janus:
            _logger.debug(f'Received janus from server: {msg}')
            self.webcam_streamer.janus.pass_to_janus(msg.get('janus'))

        if msg.get('http.tunnelv2') and self.local_tunnel:
            kwargs = msg.get('http.tunnelv2')
            tunnel_thread = threading.Thread(
                target=self.local_tunnel.send_http_to_local_v2,
                kwargs=kwargs)
            tunnel_thread.is_daemon = True
            tunnel_thread.start()

        if msg.get('ws.tunnel') and self.local_tunnel:
            kwargs = msg.get('ws.tunnel')
            kwargs['type_'] = kwargs.pop('type')
            self.local_tunnel.send_ws_to_local(**kwargs)

    def relink_obico(self, data):
        if self.model and self.model.config and self.model.config._config:
            self.model.config._config.remove_option('server', 'auth_token')
            self.model.config.write()
            subprocess.call(["systemctl", "restart", "moonraker-obico"])
        else:
            _logger.warning('Not linked or not connected to server. Ignoring re-linking request.')


if __name__ == '__main__':
    parser = argparse.ArgumentParser()
    parser.add_argument(
        '-c', '--config', dest='config_path', required=True,
        help='Path to config file (cfg)'
    )
    parser.add_argument(
        '-l', '--log-file', dest='log_path', required=False,
        help='Path to log file'
    )
    parser.add_argument(
        '-d', '--debug', dest='debug', required=False,
        action='store_true', default=False,
        help='Enable debug logging'
    )
    args = parser.parse_args()
    App().start(args)<|MERGE_RESOLUTION|>--- conflicted
+++ resolved
@@ -27,10 +27,6 @@
 from .server_conn import ServerConn
 from .janus import JanusConn
 from .tunnel import LocalTunnel
-<<<<<<< HEAD
-from .passthru_targets import PassthruExecutor, FileDownloader, Printer, MoonrakerApi, FileOperations
-=======
->>>>>>> e89683cf
 from .printer_discovery import PrinterDiscovery
 import subprocess
 from .passthru_targets import PassthruExecutor, FileDownloader, Printer, MoonrakerApi, FileOperations
@@ -61,21 +57,12 @@
         self.sentry = None
         self.server_conn = None
         self.moonrakerconn = None
-<<<<<<< HEAD
         self.webcam_streamer = None
         self.jpeg_poster = None
         self.local_tunnel = None
         self.printer = None
         self.passthru_executor = None
         self.q = queue.Queue(maxsize=1000)
-=======
-        self.jpeg_poster = None
-        self.janus = None
-        self.local_tunnel = None
-        self.printer = None
-        self.passthru_executor = None
-        self.q: queue.Queue = queue.Queue(maxsize=1000)
->>>>>>> e89683cf
         self.nozzlecam = None
 
     def push_event(self, event):
@@ -128,18 +115,13 @@
             config=config,
             remote_status={'viewing': False, 'should_watch': False},
             linked_printer=linked_printer,
-<<<<<<< HEAD
-            printer_state=PrinterState(config),
-=======
             printer_state=PrinterState(config, self),
->>>>>>> e89683cf
         )
 
         _cfg = self.model.config._config
         _logger.debug(f'moonraker-obico configurations: { {section: dict(_cfg[section]) for section in _cfg.sections()} }')
 
         self.server_conn = ServerConn(self.model.config, self.model.printer_state, self.process_server_msg, self.sentry)
-<<<<<<< HEAD
         self.jpeg_poster = JpegPoster(self.model, self.server_conn, self.sentry)
         self.printer = Printer(self.model, self.moonrakerconn, self.server_conn)
         self.webcam_streamer = WebcamStreamer(self.server_conn, self.moonrakerconn, self.model, self.sentry)
@@ -150,21 +132,6 @@
                 file_downloader = FileDownloader(self.model, self.moonrakerconn, self.server_conn, self.sentry),
                 moonraker_api = MoonrakerApi(self.model, self.moonrakerconn, self.sentry),
                 file_operations = FileOperations(self.model, self.moonrakerconn, self.sentry)
-=======
-
-        # TODO: To be removed in webcam NG
-        self.janus = JanusConn(self.model, self.server_conn, self.sentry)
-
-        self.jpeg_poster = JpegPoster(self.model, self.server_conn, self.sentry)
-        self.printer = Printer(self.model, self.moonrakerconn, self.server_conn)
-        self.passthru_executor = PassthruExecutor(dict(
-                _printer = self.printer,   # The client would pass "_printer" instead of "printer" for historic reasons
-                jpeg_poster = self.jpeg_poster,
-                # webcam_streamer = WebcamStreamer(self.server_conn, self.moonrakerconn, self.model.config, self.model.linked_printer.get('is_pro'), self.sentry),
-                file_downloader = FileDownloader(self.model, self.moonrakerconn, self.server_conn, self.sentry),
-                moonraker_api = MoonrakerApi(self.model, self.moonrakerconn, self.sentry),
-                file_operations = FileOperations(self.model, self.moonrakerconn, self.sentry),
->>>>>>> e89683cf
             ),
             self.server_conn,
             self.sentry)
@@ -176,11 +143,6 @@
             sentry=self.sentry)
 
         run_in_thread(self.server_conn.start)
-<<<<<<< HEAD
-        run_in_thread(self.moonrakerconn.start)
-        run_in_thread(self.webcam_streamer.start, self.server_conn.get_webcams(self.model.linked_printer.get('id')))
-=======
->>>>>>> e89683cf
 
         while not (self.server_conn.ss and self.server_conn.ss.connected()):
             _logger.warning('Connections not ready. Trying again in 1s...')
