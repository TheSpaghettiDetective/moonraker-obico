import io
import re
import os
import logging
import subprocess
import time
import sys
from collections import deque
from threading import Thread
import backoff
from urllib.error import URLError, HTTPError
import requests
import base64
import socket
import traceback

from .utils import get_image_info, pi_version, to_unicode, ExpoBackoff, parse_integer_or_none
from .webcam_capture import capture_jpeg
from .janus import JanusConn
from .janus_config_builder import build_janus_config

_logger = logging.getLogger('obico.webcam_stream')

JANUS_SERVER = os.getenv('JANUS_SERVER', '127.0.0.1')
FFMPEG_DIR = os.path.join(os.path.dirname(os.path.abspath(__file__)), 'bin', 'ffmpeg')
FFMPEG = os.path.join(FFMPEG_DIR, 'run.sh')

JANUS_WS_PORT = 17730   # Janus needs to use 17730 up to 17750. Hard-coded for now. may need to make it dynamic if the problem of port conflict is too much
JANUS_ADMIN_WS_PORT = JANUS_WS_PORT + 1

PI_CAM_RESOLUTIONS = {
    'low': ((320, 240), (480, 270)),  # resolution for 4:3 and 16:9
    'medium': ((640, 480), (960, 540)),
    'high': ((1296, 972), (1640, 922)),
    'ultra_high': ((1640, 1232), (1920, 1080)),
}


def bitrate_for_dim(img_w, img_h):
    dim = img_w * img_h
    if dim <= 480 * 270:
        return 400*1000
    if dim <= 960 * 540:
        return 1300*1000
    if dim <= 1280 * 720:
        return 2000*1000
    else:
        return 3000*1000


class JanusNotFoundException(Exception):
  pass


@backoff.on_exception(backoff.expo, Exception, max_tries=3)
def get_webcam_resolution(webcam_config):
    (img_w, img_h) = (640, 360)
    try:
        (_, img_w, img_h) = get_image_info(capture_jpeg(webcam_config, force_stream_url=True))
        _logger.debug(f'Detected webcam resolution - w:{img_w} / h:{img_h}')
    except Exception:
        _logger.exception('Failed to connect to webcam to retrieve resolution. Using default.')

    return (img_w, img_h)


def find_ffmpeg_h264_encoder():
    test_video = os.path.join(FFMPEG_DIR, 'test-video.mp4')
    FNULL = open(os.devnull, 'w')
    try:
        for encoder in ['h264_omx', 'h264_v4l2m2m', 'h264_rkmpp']:
            ffmpeg_cmd = '{} -re -i {} -pix_fmt yuv420p -vcodec {} -an -f rtp rtp://127.0.0.1:8014?pkt_size=1300'.format(FFMPEG, test_video, encoder)
            _logger.debug('Popen: {}'.format(ffmpeg_cmd))
            ffmpeg_test_proc = subprocess.Popen(ffmpeg_cmd.split(' '), stdout=FNULL, stderr=FNULL)
            if ffmpeg_test_proc.wait() == 0:
                return encoder
    except Exception as e:
        _logger.exception('Failed to find ffmpeg h264 encoder. Exception: %s\n%s', e, traceback.format_exc())

    _logger.warn('No ffmpeg found, or ffmpeg does NOT support h264_omx/h264_v4l2m2m encoding.')
    return None

class DataChannelOnlyWebcamConfig: # Stub WebcamConfig for building janus config
    pass


class WebcamStreamer:

    def __init__(self, server_conn, moonrakerconn, client_conn, app_model, sentry):
        self.server_conn = server_conn
        self.moonrakerconn = moonrakerconn
        self.client_conn = client_conn
        self.printer_state = app_model.printer_state
        self.app_config = app_model.config
        self.is_pro = app_model.linked_printer.get('is_pro')
        self.sentry = sentry
        self.ffmpeg_out_rtp_ports = set()
        self.mjpeg_sock_list = []
        self.janus = None
        self.ffmpeg_proc = None
        self.shutting_down = False

    ## The methods that are available as passthru target

    def start(self, webcam_configs):

        self.shutdown_subprocesses()
        self.close_all_mjpeg_socks()

        self.webcams = webcam_configs
        self.find_streaming_params()
        self.assign_janus_params()
        normalized_webcams = []
        streaming_error = None

        try:
            webcams_to_build_janus_config = [webcam for webcam in self.webcams]
            data_channel = next((webcam for webcam in webcams_to_build_janus_config if webcam.runtime.get('dataport')), None)
            if not data_channel:
                data_channel = DataChannelOnlyWebcamConfig()
                data_channel.streaming_params = dict(mode='data_channel_only')
                data_channel.runtime = dict(stream_id=389, dataport=JANUS_WS_PORT+389) # A random stream_id and port that is unlikely to conflict
                webcams_to_build_janus_config.append(data_channel)

            (janus_bin_path, ld_lib_path) = build_janus_config(webcams_to_build_janus_config, self.app_config.server.auth_token, JANUS_WS_PORT, JANUS_ADMIN_WS_PORT)
            if not janus_bin_path:
                raise JanusNotFoundException('Janus not found or not configured correctly. Click the link for troubleshooting guide.')

            self.janus = JanusConn(JANUS_WS_PORT, self.app_config, self.server_conn, self.is_pro, self.sentry)
            self.janus.start(janus_bin_path, ld_lib_path)

            if not self.wait_for_janus():
                for webcam in self.webcams:
                    webcam.setdefault('error', 'Janus failed to start')

            for webcam in self.webcams:
                if webcam.streaming_params['mode'] == 'h264_rtsp':
                    continue    # No extra process is needed when the mode is 'h264_rtsp'
                elif webcam.streaming_params['mode'] == 'h264_copy':
                    self.h264_copy(webcam)
                elif webcam.streaming_params['mode'] == 'h264_device':
                    self.h264_device(webcam)
                elif webcam.streaming_params['mode'] == 'h264_transcode':
                    self.h264_transcode(webcam)
                elif webcam.streaming_params['mode'] == 'mjpeg_webrtc':
                    self.mjpeg_webrtc(webcam)

            normalized_webcams = [self.normalized_webcam_dict(webcam) for webcam in self.webcams]

            self.client_conn.open_data_channel(data_channel.runtime['dataport'])

        except JanusNotFoundException as e:
            streaming_error = str(e)
            _logger.warning(f'{e} Webcam is now streaming in 0.1FPS.')
            self.send_streaming_failed_event(streaming_error, info_url='https://obico.io/docs/user-guides/webcam-install-janus/')
            self.shutdown()
            # When Janus is not found, we will stream the primary camera in 0.1FPS. This provides a better user experience, and is compatible with old mobile app versions
            normalized_webcams = [self.normalized_webcam_dict(webcam) for webcam in self.webcams if webcam.is_primary_camera]

        except Exception as e:
            streaming_error = str(e)
            self.sentry.captureException()
            self.send_streaming_failed_event()
            self.shutdown()

        finally:
            self.printer_state.set_webcams(normalized_webcams, data_channel.runtime.get('stream_id') if data_channel else None)
            self.server_conn.post_status_update_to_server(with_settings=True)
            return (normalized_webcams, streaming_error)  # return value expected for a passthru target

    def shutdown(self):
        self.shutting_down = True
        self.shutdown_subprocesses()
        self.close_all_mjpeg_socks()
        return ('ok', None)  # return value expected for a passthru target

    def send_streaming_failed_event(self, error=None, info_url='https://obico.io/docs/user-guides/moonraker-obico/webcam/'):
        self.server_conn.post_printer_event_to_server(
            'moonraker-obico: Webcam Streaming Failed',
            error if error else f'Make sure the webcam is properly configured in moonraker-obico.cfg.',
            event_class='WARNING',
            info_url=info_url
        )

    def find_streaming_params(self):
        ffmpeg_h264_encoder = find_ffmpeg_h264_encoder()
        webcams = []
        for webcam in self.webcams:
            stream_mode = webcam.stream_mode if webcam.stream_mode else ('h264_transcode' if ffmpeg_h264_encoder else 'mjpeg_webrtc')
            webcam.streaming_params = dict(
                    mode=stream_mode,
                    h264_encoder=ffmpeg_h264_encoder,
            )

            try:
                (img_w, img_h) = map(int, webcam.resolution.split('x'))
                webcam.streaming_params['recode_width'] = img_w
                webcam.streaming_params['recode_height'] = img_h
            except:
                _logger.warn('Resolution not specified or invalid in webcam config. Getting the values from the source.')

            try:
                webcam.streaming_params['recode_fps'] = webcam.target_fps
            except:
                _logger.warn('FPS not specified or invalid in webcam config. Getting the values from the source.')

    def assign_janus_params(self):
        first_h264_webcam = next(filter(lambda item: 'h264' in item.streaming_params['mode'] and item.is_primary_camera, self.webcams), None)
        if first_h264_webcam:
            first_h264_webcam.runtime = {}
            first_h264_webcam.runtime['stream_id'] = 1  # Set janus id to 1 for the first h264 stream to be compatible with old mobile app versions

        first_mjpeg_webcam = next(filter(lambda item: 'mjpeg' in item.streaming_params['mode'] and item.is_primary_camera, self.webcams), None)
        if first_mjpeg_webcam:
            first_mjpeg_webcam.runtime = {}
            first_mjpeg_webcam.runtime['stream_id'] = 2  # Set janus id to 2 for the first mjpeg stream to be compatible with old mobile app versions

        cur_stream_id = 3
        cur_port_num = JANUS_ADMIN_WS_PORT + 1
        for webcam in self.webcams:
            if not hasattr(webcam, 'runtime'):
                webcam.runtime = {}

            if not webcam.runtime.get('stream_id'):
                webcam.runtime['stream_id'] = cur_stream_id
                cur_stream_id += 1

            if webcam.streaming_params['mode'] in ('h264_copy', 'h264_transcode', 'h264_device'):
                 webcam.runtime['videoport'] = cur_port_num
                 cur_port_num += 1
                 webcam.runtime['videortcpport'] = cur_port_num
                 cur_port_num += 1
                 webcam.runtime['dataport'] = cur_port_num
                 cur_port_num += 1
            elif webcam.streaming_params['mode'] == 'mjpeg_webrtc':
                 webcam.runtime['mjpeg_dataport'] = cur_port_num
                 cur_port_num += 1


    def wait_for_janus(self):
        for i in range(100):
            time.sleep(0.1)
            if self.janus and self.janus.janus_ws and self.janus.janus_ws.connected():
                return True

        return False


    def h264_copy(self, webcam):
        try:
            if not self.is_pro:
                raise Exception('Free user can not stream webcam in h264_copy mode')

            # There seems to be a bug in camera-streamer that causes to close .mp4 connection after a random period of time. In that case, we rerun ffmpeg
            self.start_ffmpeg(webcam.runtime['videoport'], f'-re -i {webcam.h264_http_url} -c:v copy', retry_after_quit=True)
        except Exception:
            self.sentry.captureException()


    def h264_device(self, webcam):
        try:
            (img_w, img_h) = (parse_integer_or_none(webcam.streaming_params.get('recode_width')), parse_integer_or_none(webcam.streaming_params.get('recode_height')))
            if not img_w or not img_h:
                _logger.warn('width and/or height not specified or invalid for h264_device mode. Using default.')
                (img_w, img_h) = (640, 480)

            rtp_port = webcam.runtime['videoport']

            self.start_ffmpeg(rtp_port, f'-f v4l2 -framerate {webcam.target_fps} -s {img_w}x{img_h} -input_format h264 -i {webcam.h264_device_path} -c:v copy -flags:v +global_header')
        except Exception:
            self.sentry.captureException()


    def h264_transcode(self, webcam):

        try:
            stream_url = webcam.stream_url
            if not stream_url:
                raise Exception('stream_url not configured. Unable to stream the webcam.')

            (img_w, img_h) = (parse_integer_or_none(webcam.streaming_params.get('recode_width')), parse_integer_or_none(webcam.streaming_params.get('recode_height')))
            if not img_w or not img_h:
                _logger.warn('width and/or height not specified or invalid in streaming parameters. Getting the values from the source.')
                (img_w, img_h) = get_webcam_resolution(webcam)

            fps = parse_integer_or_none(webcam.streaming_params.get('recode_fps'))
            if not fps:
                _logger.warn('FPS not specified or invalid in streaming parameters. Getting the values from the source.')
                fps = webcam.target_fps

            bitrate = bitrate_for_dim(img_w, img_h)
            if not self.is_pro:
                fps = min(8, fps) # For some reason, when fps is set to 5, it looks like 2FPS. 8fps looks more like 5
                bitrate = int(bitrate/2)

            rtp_port = webcam.runtime['videoport']
<<<<<<< HEAD
            self.start_ffmpeg(rtp_port, '-re -i {stream_url} -filter:v fps={fps} -b:v {bitrate} -pix_fmt yuv420p -s {img_w}x{img_h} {encoder}'.format(stream_url=stream_url, fps=fps, bitrate=bitrate, img_w=img_w, img_h=img_h, encoder=webcam.streaming_params.get('h264_encoder')), retry_after_quit=True)
=======

            encoder = webcam.streaming_params.get('h264_encoder')
            if encoder == 'h264_omx':
                encoding_params = '-pix_fmt yuv420p -flags:v +global_header -c:v {} -bsf dump_extra'.format(encoder)  # Apparently OMX encoder needs extra param to get the stream to work
            elif encoder == 'h264_rkmpp':
                encoding_params = '-pix_fmt rgba -c:v {} -g {}'.format(encoder, fps)
            else:
                encoding_params = '-pix_fmt yuv420p -c:v {}'.format(encoder)
            self.start_ffmpeg(rtp_port, '-re -i {stream_url} -filter:v fps={fps} -b:v {bitrate} -s {img_w}x{img_h} {encoding_params} -g {fps}'.format(stream_url=stream_url, fps=fps, bitrate=bitrate, img_w=img_w, img_h=img_h, encoding_params=encoding_params))
>>>>>>> 1d064950
        except Exception:
            self.sentry.captureException()


    @backoff.on_exception(backoff.expo, Exception, base=3, jitter=None, max_tries=5) # Apparently crowsnest would return invalid mjpeg data right after start and hence throw off ffmpeg. We should retry in this case
    def start_ffmpeg(self, rtp_port, ffmpeg_args, retry_after_quit=False):
        ffmpeg_cmd = '{ffmpeg} -loglevel error {ffmpeg_args} -an -f rtp rtp://{janus_server}:{rtp_port}?pkt_size=1300'.format(ffmpeg=FFMPEG, ffmpeg_args=ffmpeg_args, janus_server=JANUS_SERVER, rtp_port=rtp_port)

        _logger.debug('Popen: {}'.format(ffmpeg_cmd))
        FNULL = open(os.devnull, 'w')
        ffmpeg_proc = subprocess.Popen(ffmpeg_cmd.split(' '), stdin=subprocess.PIPE, stdout=FNULL, stderr=subprocess.PIPE)

        self.ffmpeg_out_rtp_ports.add(str(rtp_port))

        with open(self.ffmpeg_pid_file_path(rtp_port), 'w') as pid_file:
            pid_file.write(str(ffmpeg_proc.pid))

        try:
            returncode = ffmpeg_proc.wait(timeout=10) # If ffmpeg fails, it usually does so without 10s
            (stdoutdata, stderrdata) = ffmpeg_proc.communicate()
            msg = 'STDOUT:\n{}\nSTDERR:\n{}\n'.format(stdoutdata, stderrdata)
            _logger.warning(msg)
            raise Exception('ffmpeg failed! Exit code: {}'.format(returncode))
        except subprocess.TimeoutExpired:
           pass

        def monitor_ffmpeg_process(ffmpeg_proc, retry_after_quit):
            # It seems important to drain the stderr output of ffmpeg, otherwise the whole process will get clogged
            ring_buffer = deque(maxlen=50)
            ffmpeg_backoff = ExpoBackoff(3, max_attempts=10)
            while True:
                line = to_unicode(ffmpeg_proc.stderr.readline(), errors='replace')
                if not line:  # line == None means the process quits
                    if self.shutting_down:
                        return

                    returncode = ffmpeg_proc.wait()
                    msg = 'STDERR:\n{}\n'.format('\n'.join(ring_buffer))
                    _logger.debug(msg)

                    if retry_after_quit:
                        ffmpeg_backoff.more('ffmpeg exited un-expectedly. Exit code: {}'.format(returncode))
                        ring_buffer = deque(maxlen=50)
                        _logger.debug('Popen: {}'.format(ffmpeg_cmd))
                        ffmpeg_proc = subprocess.Popen(ffmpeg_cmd.split(' '), stdin=subprocess.PIPE, stdout=FNULL, stderr=subprocess.PIPE)
                    else:
                        self.sentry.captureMessage('ffmpeg exited un-expectedly. Exit code: {}'.format(returncode))
                        return
                else:
                    ring_buffer.append(line)

        ffmpeg_thread = Thread(target=monitor_ffmpeg_process, kwargs=dict(ffmpeg_proc=ffmpeg_proc, retry_after_quit=retry_after_quit))
        ffmpeg_thread.daemon = True
        ffmpeg_thread.start()

    def mjpeg_webrtc(self, webcam):

        @backoff.on_exception(backoff.expo, Exception)
        def mjpeg_loop():

            mjpeg_dataport = webcam.runtime['mjpeg_dataport']

            min_interval_btw_frames = 1.0 / webcam.target_fps
            bandwidth_throttle = 0.004
            if pi_version() == "0":    # If Pi Zero
                bandwidth_throttle *= 2

            mjpeg_sock = socket.socket(socket.AF_INET, socket.SOCK_DGRAM)
            self.mjpeg_sock_list.append(mjpeg_sock)

            last_frame_sent = 0

            while True:
                if self.shutting_down:
                    return

                time.sleep( max(last_frame_sent + min_interval_btw_frames - time.time(), 0) )
                last_frame_sent = time.time()

                jpg = None
                try:
                    jpg = capture_jpeg(webcam)
                except Exception as e:
                    _logger.warning('Failed to capture jpeg - ' + str(e))

                if not jpg:
                    continue

                encoded = base64.b64encode(jpg)
                mjpeg_sock.sendto(bytes('\r\n{}:{}\r\n'.format(len(encoded), len(jpg)), 'utf-8'), (JANUS_SERVER, mjpeg_dataport)) # simple header format for client to recognize
                for chunk in [encoded[i:i+1400] for i in range(0, len(encoded), 1400)]:
                    mjpeg_sock.sendto(chunk, (JANUS_SERVER, mjpeg_dataport))
                    time.sleep(bandwidth_throttle)

        mjpeg_loop_thread = Thread(target=mjpeg_loop)
        mjpeg_loop_thread.daemon = True
        mjpeg_loop_thread.start()

    def ffmpeg_pid_file_path(self, rtp_port):
        return '/tmp/obico-ffmpeg-{rtp_port}.pid'.format(rtp_port=rtp_port)

    def kill_all_ffmpeg_if_running(self):
        for rtc_port in self.ffmpeg_out_rtp_ports:
            self.kill_ffmpeg_if_running(rtc_port)

        self.ffmpeg_out_rtp_ports = set()

    def kill_ffmpeg_if_running(self, rtc_port):
        # It is possible that some orphaned ffmpeg process is running (maybe previous python process was killed -9?).
        # Ensure all ffmpeg processes are killed
        with open(self.ffmpeg_pid_file_path(rtc_port), 'r') as pid_file:
            subprocess.run(['kill', pid_file.read()], stdout=subprocess.DEVNULL, stderr=subprocess.DEVNULL)

    def shutdown_subprocesses(self):
        if self.janus:
            self.janus.shutdown()
        self.kill_all_ffmpeg_if_running()

    def close_all_mjpeg_socks(self):
        for mjpeg_sock in self.mjpeg_sock_list:
            mjpeg_sock.close()

    def normalized_webcam_dict(self, webcam):
        return dict(
                name=webcam.name,
                is_primary_camera=webcam.is_primary_camera,
                is_nozzle_camera=webcam.is_nozzle_camera,
                stream_mode=webcam.streaming_params.get('mode'),
                stream_id=webcam.runtime.get('stream_id'),
                data_channel_available=webcam.runtime.get('dataport', -1) > 0,
                flipV=webcam.flip_v,
                flipH=webcam.flip_h,
                rotation=webcam.rotation,
                streamRatio='16:9' if webcam.aspect_ratio_169 else '4:3',
                )<|MERGE_RESOLUTION|>--- conflicted
+++ resolved
@@ -294,9 +294,6 @@
                 bitrate = int(bitrate/2)
 
             rtp_port = webcam.runtime['videoport']
-<<<<<<< HEAD
-            self.start_ffmpeg(rtp_port, '-re -i {stream_url} -filter:v fps={fps} -b:v {bitrate} -pix_fmt yuv420p -s {img_w}x{img_h} {encoder}'.format(stream_url=stream_url, fps=fps, bitrate=bitrate, img_w=img_w, img_h=img_h, encoder=webcam.streaming_params.get('h264_encoder')), retry_after_quit=True)
-=======
 
             encoder = webcam.streaming_params.get('h264_encoder')
             if encoder == 'h264_omx':
@@ -305,8 +302,7 @@
                 encoding_params = '-pix_fmt rgba -c:v {} -g {}'.format(encoder, fps)
             else:
                 encoding_params = '-pix_fmt yuv420p -c:v {}'.format(encoder)
-            self.start_ffmpeg(rtp_port, '-re -i {stream_url} -filter:v fps={fps} -b:v {bitrate} -s {img_w}x{img_h} {encoding_params} -g {fps}'.format(stream_url=stream_url, fps=fps, bitrate=bitrate, img_w=img_w, img_h=img_h, encoding_params=encoding_params))
->>>>>>> 1d064950
+            self.start_ffmpeg(rtp_port, '-re -i {stream_url} -filter:v fps={fps} -b:v {bitrate} -s {img_w}x{img_h} {encoding_params} -g {fps}'.format(stream_url=stream_url, fps=fps, bitrate=bitrate, img_w=img_w, img_h=img_h, encoding_params=encoding_params), retry_after_quit=True)
         except Exception:
             self.sentry.captureException()
 
